channels:
  - metatensor
  - conda-forge
dependencies:
  - python=3.12
  - lammps-metatensor=*=cpu*nompi*
  - libtorch=*=cpu*mkl*  
  - pet-mad
  - pip
  - pip:
    - ase
<<<<<<< HEAD
    - ipi>=3.1.1
    - git+https://github.com/lab-cosmo/chemiscope@ac-backlink  
    - matplotlib
=======
    - ipi>=3.1.r21
    - chemiscope>=0.8.4  
    - matplotlib
    - scipy
    - torch_geometric 
    - matscipy 
    - scikit-learn 
    - pathos  
>>>>>>> 7bee4a74
<|MERGE_RESOLUTION|>--- conflicted
+++ resolved
@@ -9,17 +9,6 @@
   - pip
   - pip:
     - ase
-<<<<<<< HEAD
-    - ipi>=3.1.1
-    - git+https://github.com/lab-cosmo/chemiscope@ac-backlink  
-    - matplotlib
-=======
     - ipi>=3.1.r21
     - chemiscope>=0.8.4  
-    - matplotlib
-    - scipy
-    - torch_geometric 
-    - matscipy 
-    - scikit-learn 
-    - pathos  
->>>>>>> 7bee4a74
+    - matplotlib