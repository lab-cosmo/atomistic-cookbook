channels:
  - metatensor
  - conda-forge
dependencies:
  - python=3.12
  - lammps-metatensor=*=cpu*nompi*
  - pet-mad>=1.1.0rc4,<1.2
  - pip
  - pip:
    - ase
<<<<<<< HEAD
    - ipi==3.1.2
    - chemiscope>=0.8.4  
=======
    - ipi>=3.1.2,<3.2
    - chemiscope>=0.8.5,<0.9 
>>>>>>> dce6a285
    - matplotlib<|MERGE_RESOLUTION|>--- conflicted
+++ resolved
@@ -8,11 +8,6 @@
   - pip
   - pip:
     - ase
-<<<<<<< HEAD
     - ipi==3.1.2
-    - chemiscope>=0.8.4  
-=======
-    - ipi>=3.1.2,<3.2
     - chemiscope>=0.8.5,<0.9 
->>>>>>> dce6a285
     - matplotlib