channels:
  - conda-forge
dependencies:
  - python=3.11
  - pip
  - lammps  
  - pip:
    - ase==3.22.1
<<<<<<< HEAD
    - ipi  
    - chemiscope @ git+https://github.com/lab-cosmo/chemiscope@sphinx-gallery
=======
    - chemiscope>=0.7
    - ipi  
>>>>>>> 567be4a6
    - matplotlib
    - skmatter<|MERGE_RESOLUTION|>--- conflicted
+++ resolved
@@ -6,12 +6,7 @@
   - lammps  
   - pip:
     - ase==3.22.1
-<<<<<<< HEAD
-    - ipi  
-    - chemiscope @ git+https://github.com/lab-cosmo/chemiscope@sphinx-gallery
-=======
     - chemiscope>=0.7
     - ipi  
->>>>>>> 567be4a6
     - matplotlib
     - skmatter