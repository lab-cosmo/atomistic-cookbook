--- conflicted
+++ resolved
@@ -6,10 +6,6 @@
   - rust >=1.65
   - pip:
     - ase==3.22.1
-<<<<<<< HEAD
-    - chemiscope @ git+https://github.com/lab-cosmo/chemiscope@sphinx-gallery
-=======
->>>>>>> 567be4a6
     - matplotlib
     - rascaline @ git+https://github.com/Luthaf/rascaline@5c2a79838bda0a52d0fde2fbe65941f4792c4cae
     - skmatter