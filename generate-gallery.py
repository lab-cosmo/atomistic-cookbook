import os
import shutil
import sys

import sphinx_gallery.gen_gallery


HERE = os.path.realpath(os.path.dirname(__file__))


class AttrDict(dict):
    def __init__(self):
        super().__init__()
        self.__dict__ = self


class PseudoSphinxApp:
    """
    Class pretending to be a sphinx App, used to configure and run sphinx-gallery
    from the command line, without having an actual sphinx project.
    """

    def __init__(self, example):
        gallery_dir = os.path.join(
            HERE, "docs", "src", "examples", os.path.basename(example)
        )
        if os.path.exists(gallery_dir):
            shutil.rmtree(gallery_dir)

        # the options here are the minimal set of options to get sphinx-gallery to run
        # feel free to add more if sphinx-gallery uses more options in the future
        self.config = AttrDict()
        self.config.html_static_path = []
        self.config.source_suffix = [".rst"]
        self.config.default_role = ""
        self.config.sphinx_gallery_conf = {
            "filename_pattern": ".*",
            "examples_dirs": os.path.join(HERE, example),
            "gallery_dirs": gallery_dir,
            "min_reported_time": 60,
<<<<<<< HEAD
            "copyfile_regex": r".*\.(sh|xyz|cp2k|png)",
=======
            "copyfile_regex": r".*\.(sh|xyz|cp2k|yml)",
>>>>>>> 94ef0c7b
            "matplotlib_animations": True,
        }

        self.builder = AttrDict()
        self.builder.srcdir = os.path.join(HERE, "docs", "src")
        self.builder.outdir = ""
        self.builder.name = os.path.basename(example)

        self.extensions = []

        self.builder.config = AttrDict()
        self.builder.config.plot_gallery = "True"
        self.builder.config.abort_on_example_error = True
        self.builder.config.highlight_language = None

    def add_css_file(self, path):
        pass


if __name__ == "__main__":
    if len(sys.argv) < 2:
        print(f"usage: {sys.argv[0]} <example/dir>")
        sys.exit(1)

    app = PseudoSphinxApp(example=sys.argv[1])

    sphinx_gallery.gen_gallery.fill_gallery_conf_defaults(app, app.config)
    sphinx_gallery.gen_gallery.update_gallery_conf_builder_inited(app)
    sphinx_gallery.gen_gallery.generate_gallery_rst(app)<|MERGE_RESOLUTION|>--- conflicted
+++ resolved
@@ -38,11 +38,7 @@
             "examples_dirs": os.path.join(HERE, example),
             "gallery_dirs": gallery_dir,
             "min_reported_time": 60,
-<<<<<<< HEAD
-            "copyfile_regex": r".*\.(sh|xyz|cp2k|png)",
-=======
-            "copyfile_regex": r".*\.(sh|xyz|cp2k|yml)",
->>>>>>> 94ef0c7b
+            "copyfile_regex": r".*\.(sh|xyz|cp2k|yml|png)",
             "matplotlib_animations": True,
         }
 
