--- conflicted
+++ resolved
@@ -51,13 +51,9 @@
         self.builder.outdir = ""
         self.builder.name = os.path.basename(example)
 
-<<<<<<< HEAD
-        self.extensions = ["chemiscope.sphinx"]
-=======
         self.extensions = [
             "chemiscope.sphinx",
         ]
->>>>>>> 567be4a6
 
         self.builder.config = AttrDict()
         self.builder.config.plot_gallery = "True"
