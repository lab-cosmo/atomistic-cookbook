name: Documentation

on:
  push:
    branches: [main]
    tags: ["*"]
  pull_request:
    # Check all PR
  schedule:
    - cron: '0 8 * * 1' # run every Monday at 8am UTC

jobs:
  setup:
    runs-on: ubuntu-latest
    outputs:
      examplesmatrix: ${{ steps.collectExamples.outputs.examplesjson }}
    steps:
      - uses: actions/checkout@v4

      - id: collectExamples
        run: |
          echo examplesjson=$(./developer/get_examples.py) >> $GITHUB_OUTPUT

  generate-example:
    needs: setup
    runs-on: ubuntu-latest
    strategy:
      matrix:
<<<<<<< HEAD
        example-name:
          - lode-linear
          - roy-gch
          - sample-selection
          - gaas-map
          - batch-cp2k
          - lpr
          - dos-align
=======
        ${{ fromJson(needs.setup.outputs.examplesmatrix) }}
>>>>>>> f15f358b

    steps:
      - uses: actions/checkout@v4

      - name: setup Python
        uses: actions/setup-python@v5
        with:
          python-version: "3.12"

      - name: install nox
        run: python -m pip install nox

      - name: build example
        run: nox -e ${{ matrix.example-name }}

      - name: store example as a github artifact
        uses: actions/upload-artifact@v4
        with:
          name: example-${{ matrix.example-name }}
          path: docs/src/examples/*  # folders for each example will be merged later
          overwrite: true  # only keep the latest version of the example

  build-and-publish:
    needs: generate-example
    runs-on: ubuntu-latest
    steps:
      - uses: actions/checkout@v4

      - name: setup Python
        uses: actions/setup-python@v5
        with:
          python-version: "3.12"

      - name: install nox
        run: python -m pip install nox

      - name: load github artifact for each example
        uses: actions/download-artifact@v4
        with:
          path: docs/src/examples
          pattern: example-*
          merge-multiple: true

      - name: build documentation
        run: nox -e build_docs

      - name: store documentation as github artifact to be downloaded by users
        uses: actions/upload-artifact@v4
        with:
          name: documentation
          path: docs/build/html/*
          overwrite: true  # only keep the latest version of the documentation

      - name: put documentation in the website
        run: |
          git clone https://github.com/$GITHUB_REPOSITORY --branch gh-pages gh-pages
          rm -rf gh-pages/.git
          cd gh-pages

          REF_KIND=$(echo $GITHUB_REF | cut -d / -f2)
          if [[ "$REF_KIND" == "tags" ]]; then
              TAG=${GITHUB_REF#refs/tags/}
              mv ../docs/build/html $TAG
          else
              rm -rf latest
              mv ../docs/build/html latest
          fi

      - name: deploy to gh-pages
        if: github.event_name == 'push'
        uses: peaceiris/actions-gh-pages@v3
        with:
          github_token: ${{ secrets.GITHUB_TOKEN }}
          publish_dir: ./gh-pages/
          force_orphan: true<|MERGE_RESOLUTION|>--- conflicted
+++ resolved
@@ -26,7 +26,6 @@
     runs-on: ubuntu-latest
     strategy:
       matrix:
-<<<<<<< HEAD
         example-name:
           - lode-linear
           - roy-gch
@@ -35,10 +34,6 @@
           - batch-cp2k
           - lpr
           - dos-align
-=======
-        ${{ fromJson(needs.setup.outputs.examplesmatrix) }}
->>>>>>> f15f358b
-
     steps:
       - uses: actions/checkout@v4
 
